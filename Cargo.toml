[package]
name = "clarity-lsp"
description = "Clarity Language Server"
<<<<<<< HEAD
version = "0.3.1"
=======
version = "0.4.0"
>>>>>>> f7287281
authors = ["Ludo Galabru <ludovic@galabru.com>"]
readme = "README.md"
edition = "2018"
license = "GPL-3.0-only"
keywords = ["blockstack", "blockchain", "clarity", "smart-contract", "lsp"]
exclude = ["vs-client/**"]
homepage = "https://github.com/lgalabru/clarity-lsp"
repository = "https://github.com/lgalabru/clarity-lsp"
categories = ["command-line-utilities", "development-tools", "development-tools::build-utils"]

[workspace]
members = [".", "xtask/"]

[dependencies]
tower-lsp = "0.13.3"
lazy_static = "1.4.0"
serde_json = "1.0.47"
tokio = { version = "0.2", features = ["rt-core", "macros", "io-std"] }
tokio-util = { version = "0.3", features = ["codec"] }
regex = "1.3.4"
serde = { version = "1.0", features = ["derive"] }
sha2 = "0.8.1"
clarity-repl = "0.3.0"

[profile.dev]
debug = 0

[profile.release]
incremental = true
debug = 0<|MERGE_RESOLUTION|>--- conflicted
+++ resolved
@@ -1,11 +1,7 @@
 [package]
 name = "clarity-lsp"
 description = "Clarity Language Server"
-<<<<<<< HEAD
-version = "0.3.1"
-=======
 version = "0.4.0"
->>>>>>> f7287281
 authors = ["Ludo Galabru <ludovic@galabru.com>"]
 readme = "README.md"
 edition = "2018"
