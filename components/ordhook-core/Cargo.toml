--- conflicted
+++ resolved
@@ -1,10 +1,6 @@
 [package]
 name = "ordhook"
-<<<<<<< HEAD
-version = "0.6.0"
-=======
 version = "1.0.0"
->>>>>>> 4e7bdc67
 edition = "2021"
 
 [dependencies]
@@ -17,15 +13,11 @@
 chainhook-sdk = { version = "=0.12.0", features = ["zeromq"] }
 # chainhook-sdk = { version = "=0.12.0", path = "../../../chainhook/components/chainhook-sdk", features = ["zeromq"] }
 hiro-system-kit = "0.3.1"
-<<<<<<< HEAD
-reqwest = { version = "0.11", default-features = false, features = ["stream", "json", "rustls-tls"] }
-=======
 reqwest = { version = "0.11", default-features = false, features = [
     "stream",
     "json",
     "rustls-tls",
 ] }
->>>>>>> 4e7bdc67
 tokio = { version = "1.35.1", features = ["full"] }
 futures-util = "0.3.24"
 flate2 = "1.0.24"
@@ -50,11 +42,7 @@
 ] }
 pprof = { version = "0.13.0", features = ["flamegraph"], optional = true }
 hyper = { version = "=0.14.27" }
-<<<<<<< HEAD
-lazy_static = { version = "1.4.0"}
-=======
 lazy_static = { version = "1.4.0" }
->>>>>>> 4e7bdc67
 
 # [profile.release]
 # debug = true
