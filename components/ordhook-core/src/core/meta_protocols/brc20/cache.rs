use std::num::NonZeroUsize;

use chainhook_sdk::{
    types::{BlockIdentifier, OrdinalInscriptionRevealData, OrdinalInscriptionTransferData},
    utils::Context,
};
use lru::LruCache;
use rusqlite::{Connection, Transaction};

use crate::{config::Config, core::meta_protocols::brc20::db::get_unsent_token_transfer};

use super::{
    db::{
        get_token, get_token_available_balance_for_address, get_token_minted_supply,
        insert_ledger_rows, insert_token_rows, Brc20DbLedgerRow, Brc20DbTokenRow,
    },
    verifier::{VerifiedBrc20BalanceData, VerifiedBrc20TokenDeployData, VerifiedBrc20TransferData},
};

<<<<<<< HEAD
pub fn brc20_new_cache(config: &Config) -> Brc20MemoryCache {
    Brc20MemoryCache::new(config.resources.brc20_lru_cache_size)
=======
/// If the given `config` has BRC-20 enabled, returns a BRC-20 memory cache.
pub fn brc20_new_cache(config: &Config) -> Option<Brc20MemoryCache> {
    if config.meta_protocols.brc20 {
        Some(Brc20MemoryCache::new(config.resources.brc20_lru_cache_size))
    } else {
        None
    }
>>>>>>> 5692426e
}

/// Keeps BRC20 DB rows before they're inserted into SQLite. Use `flush` to insert.
pub struct Brc20DbCache {
    ledger_rows: Vec<Brc20DbLedgerRow>,
    token_rows: Vec<Brc20DbTokenRow>,
}

impl Brc20DbCache {
    fn new() -> Self {
        Brc20DbCache {
            ledger_rows: Vec::new(),
            token_rows: Vec::new(),
        }
    }

    pub fn flush(&mut self, db_tx: &Transaction, ctx: &Context) {
        if self.token_rows.len() > 0 {
            insert_token_rows(&self.token_rows, db_tx, ctx);
            self.token_rows.clear();
        }
        if self.ledger_rows.len() > 0 {
            insert_ledger_rows(&self.ledger_rows, db_tx, ctx);
            self.ledger_rows.clear();
        }
    }
}

/// In-memory cache that keeps verified token data to avoid excessive reads to the database.
pub struct Brc20MemoryCache {
    tokens: LruCache<String, Brc20DbTokenRow>,
    token_minted_supplies: LruCache<String, f64>,
    token_addr_avail_balances: LruCache<String, f64>, // key format: "tick:address"
    unsent_transfers: LruCache<u64, Brc20DbLedgerRow>,
    ignored_inscriptions: LruCache<u64, bool>,
    pub db_cache: Brc20DbCache,
}

impl Brc20MemoryCache {
    pub fn new(lru_size: usize) -> Self {
        Brc20MemoryCache {
            tokens: LruCache::new(NonZeroUsize::new(lru_size).unwrap()),
            token_minted_supplies: LruCache::new(NonZeroUsize::new(lru_size).unwrap()),
            token_addr_avail_balances: LruCache::new(NonZeroUsize::new(lru_size).unwrap()),
            unsent_transfers: LruCache::new(NonZeroUsize::new(lru_size).unwrap()),
            ignored_inscriptions: LruCache::new(NonZeroUsize::new(lru_size).unwrap()),
            db_cache: Brc20DbCache::new(),
        }
    }

    pub fn get_token(
        &mut self,
        tick: &str,
        db_tx: &Transaction,
        ctx: &Context,
    ) -> Option<Brc20DbTokenRow> {
        if let Some(token) = self.tokens.get(&tick.to_string()) {
            return Some(token.clone());
        }
        self.handle_cache_miss(db_tx, ctx);
        match get_token(tick, db_tx, ctx) {
            Some(db_token) => {
                self.tokens.put(tick.to_string(), db_token.clone());
                return Some(db_token);
            }
            None => return None,
        }
    }

    pub fn get_token_minted_supply(
        &mut self,
        tick: &str,
        db_tx: &Transaction,
        ctx: &Context,
    ) -> Option<f64> {
        if let Some(minted) = self.token_minted_supplies.get(&tick.to_string()) {
            return Some(minted.clone());
        }
        self.handle_cache_miss(db_tx, ctx);
        if let Some(minted_supply) = get_token_minted_supply(tick, db_tx, ctx) {
            self.token_minted_supplies
                .put(tick.to_string(), minted_supply);
            return Some(minted_supply);
        }
        return None;
    }

    pub fn get_token_address_avail_balance(
        &mut self,
        tick: &str,
        address: &str,
        db_tx: &Transaction,
        ctx: &Context,
    ) -> Option<f64> {
        let key = format!("{}:{}", tick, address);
        if let Some(balance) = self.token_addr_avail_balances.get(&key) {
            return Some(balance.clone());
        }
        self.handle_cache_miss(db_tx, ctx);
        if let Some(balance) = get_token_available_balance_for_address(tick, address, db_tx, ctx) {
            self.token_addr_avail_balances.put(key, balance);
            return Some(balance);
        }
        return None;
    }

    pub fn get_unsent_token_transfer(
        &mut self,
        ordinal_number: u64,
        db_tx: &Transaction,
        ctx: &Context,
    ) -> Option<Brc20DbLedgerRow> {
        // Use `get` instead of `contains` so we promote this value in the LRU.
        if let Some(_) = self.ignored_inscriptions.get(&ordinal_number) {
            return None;
        }
        if let Some(row) = self.unsent_transfers.get(&ordinal_number) {
            return Some(row.clone());
        }
        self.handle_cache_miss(db_tx, ctx);
        match get_unsent_token_transfer(ordinal_number, db_tx, ctx) {
            Some(row) => {
                self.unsent_transfers.put(ordinal_number, row.clone());
                return Some(row);
            }
            None => {
                // Inscription is not relevant for BRC20.
                self.ignore_inscription(ordinal_number);
                return None;
            }
        }
    }

    /// Marks an ordinal number as ignored so we don't bother computing its transfers for BRC20 purposes.
    pub fn ignore_inscription(&mut self, ordinal_number: u64) {
        self.ignored_inscriptions.put(ordinal_number, true);
    }

    pub fn insert_token_deploy(
        &mut self,
        data: &VerifiedBrc20TokenDeployData,
        reveal: &OrdinalInscriptionRevealData,
        block_identifier: &BlockIdentifier,
        tx_index: u64,
        _db_tx: &Connection,
        _ctx: &Context,
    ) {
        let token = Brc20DbTokenRow {
            inscription_id: reveal.inscription_id.clone(),
            inscription_number: reveal.inscription_number.jubilee as u64,
            block_height: block_identifier.index,
            tick: data.tick.clone(),
            display_tick: data.display_tick.clone(),
            max: data.max,
            lim: data.lim,
            dec: data.dec,
            address: data.address.clone(),
            self_mint: data.self_mint,
        };
        self.tokens.put(token.tick.clone(), token.clone());
        self.token_minted_supplies.put(token.tick.clone(), 0.0);
        self.token_addr_avail_balances
            .put(format!("{}:{}", token.tick, data.address), 0.0);
        self.db_cache.token_rows.push(token);
        self.db_cache.ledger_rows.push(Brc20DbLedgerRow {
            inscription_id: reveal.inscription_id.clone(),
            inscription_number: reveal.inscription_number.jubilee as u64,
            ordinal_number: reveal.ordinal_number,
            block_height: block_identifier.index,
            tx_index,
            tick: data.tick.clone(),
            address: data.address.clone(),
            avail_balance: 0.0,
            trans_balance: 0.0,
            operation: "deploy".to_string(),
        });
        self.ignore_inscription(reveal.ordinal_number);
    }

    pub fn insert_token_mint(
        &mut self,
        data: &VerifiedBrc20BalanceData,
        reveal: &OrdinalInscriptionRevealData,
        block_identifier: &BlockIdentifier,
        tx_index: u64,
        db_tx: &Transaction,
        ctx: &Context,
    ) {
        let Some(minted) = self.get_token_minted_supply(&data.tick, db_tx, ctx) else {
            unreachable!("BRC-20 deployed token should have a minted supply entry");
        };
        self.token_minted_supplies
            .put(data.tick.clone(), minted + data.amt);
        let balance = self
            .get_token_address_avail_balance(&data.tick, &data.address, db_tx, ctx)
            .unwrap_or(0.0);
        self.token_addr_avail_balances.put(
            format!("{}:{}", data.tick, data.address),
            balance + data.amt, // Increase for minter.
        );
        self.db_cache.ledger_rows.push(Brc20DbLedgerRow {
            inscription_id: reveal.inscription_id.clone(),
            inscription_number: reveal.inscription_number.jubilee as u64,
            ordinal_number: reveal.ordinal_number,
            block_height: block_identifier.index,
            tx_index,
            tick: data.tick.clone(),
            address: data.address.clone(),
            avail_balance: data.amt,
            trans_balance: 0.0,
            operation: "mint".to_string(),
        });
        self.ignore_inscription(reveal.ordinal_number);
    }

    pub fn insert_token_transfer(
        &mut self,
        data: &VerifiedBrc20BalanceData,
        reveal: &OrdinalInscriptionRevealData,
        block_identifier: &BlockIdentifier,
        tx_index: u64,
        db_tx: &Transaction,
        ctx: &Context,
    ) {
        let Some(balance) =
            self.get_token_address_avail_balance(&data.tick, &data.address, db_tx, ctx)
        else {
            unreachable!("BRC-20 transfer insert attempted for an address with no balance");
        };
        self.token_addr_avail_balances.put(
            format!("{}:{}", data.tick, data.address),
            balance - data.amt, // Decrease for sender.
        );
        let ledger_row = Brc20DbLedgerRow {
            inscription_id: reveal.inscription_id.clone(),
            inscription_number: reveal.inscription_number.jubilee as u64,
            ordinal_number: reveal.ordinal_number,
            block_height: block_identifier.index,
            tx_index,
            tick: data.tick.clone(),
            address: data.address.clone(),
            avail_balance: data.amt * -1.0,
            trans_balance: data.amt,
            operation: "transfer".to_string(),
        };
        self.unsent_transfers
            .put(reveal.ordinal_number, ledger_row.clone());
        self.db_cache.ledger_rows.push(ledger_row);
        self.ignored_inscriptions.pop(&reveal.ordinal_number); // Just in case.
    }

    pub fn insert_token_transfer_send(
        &mut self,
        data: &VerifiedBrc20TransferData,
        transfer: &OrdinalInscriptionTransferData,
        block_identifier: &BlockIdentifier,
        tx_index: u64,
        db_tx: &Transaction,
        ctx: &Context,
    ) {
        let transfer_row = self.get_unsent_transfer_row(transfer.ordinal_number, db_tx, ctx);
        self.db_cache.ledger_rows.push(Brc20DbLedgerRow {
            inscription_id: transfer_row.inscription_id.clone(),
            inscription_number: transfer_row.inscription_number,
            ordinal_number: transfer.ordinal_number,
            block_height: block_identifier.index,
            tx_index,
            tick: data.tick.clone(),
            address: data.sender_address.clone(),
            avail_balance: 0.0,
            trans_balance: data.amt * -1.0,
            operation: "transfer_send".to_string(),
        });
        self.db_cache.ledger_rows.push(Brc20DbLedgerRow {
            inscription_id: transfer_row.inscription_id.clone(),
            inscription_number: transfer_row.inscription_number,
            ordinal_number: transfer.ordinal_number,
            block_height: block_identifier.index,
            tx_index,
            tick: data.tick.clone(),
            address: data.receiver_address.clone(),
            avail_balance: data.amt,
            trans_balance: 0.0,
            operation: "transfer_receive".to_string(),
        });
        let balance = self
            .get_token_address_avail_balance(&data.tick, &data.receiver_address, db_tx, ctx)
            .unwrap_or(0.0);
        self.token_addr_avail_balances.put(
            format!("{}:{}", data.tick, data.receiver_address),
            balance + data.amt, // Increase for receiver.
        );
        // We're not interested in further transfers.
        self.unsent_transfers.pop(&transfer.ordinal_number);
        self.ignore_inscription(transfer.ordinal_number);
    }

    //
    //
    //

    fn get_unsent_transfer_row(
        &mut self,
        ordinal_number: u64,
        db_tx: &Transaction,
        ctx: &Context,
    ) -> Brc20DbLedgerRow {
        if let Some(transfer) = self.unsent_transfers.get(&ordinal_number) {
            return transfer.clone();
        }
        self.handle_cache_miss(db_tx, ctx);
        let Some(transfer) = get_unsent_token_transfer(ordinal_number, db_tx, ctx) else {
            unreachable!("Invalid transfer ordinal number {}", ordinal_number)
        };
        self.unsent_transfers.put(ordinal_number, transfer.clone());
        return transfer;
    }

    fn handle_cache_miss(&mut self, db_tx: &Transaction, ctx: &Context) {
        // TODO: Measure this event somewhere
        self.db_cache.flush(db_tx, ctx);
    }
}

#[cfg(test)]
mod test {
    use chainhook_sdk::types::{BitcoinNetwork, BlockIdentifier};
    use test_case::test_case;

    use crate::core::meta_protocols::brc20::{
        db::initialize_brc20_db,
        parser::{ParsedBrc20BalanceData, ParsedBrc20Operation},
        test_utils::{get_test_ctx, Brc20RevealBuilder},
        verifier::{
            verify_brc20_operation, VerifiedBrc20BalanceData, VerifiedBrc20Operation,
            VerifiedBrc20TokenDeployData,
        },
    };

    use super::Brc20MemoryCache;

    #[test]
    fn test_brc20_memory_cache_transfer_miss() {
        let ctx = get_test_ctx();
        let mut conn = initialize_brc20_db(None, &ctx);
        let tx = conn.transaction().unwrap();
        // LRU size as 1 so we can test a miss.
        let mut cache = Brc20MemoryCache::new(1);
        cache.insert_token_deploy(
            &VerifiedBrc20TokenDeployData {
                tick: "pepe".to_string(),
                display_tick: "pepe".to_string(),
                max: 21000000.0,
                lim: 1000.0,
                dec: 18,
                address: "324A7GHA2azecbVBAFy4pzEhcPT1GjbUAp".to_string(),
                self_mint: false,
            },
            &Brc20RevealBuilder::new().inscription_number(0).build(),
            &BlockIdentifier {
                index: 800000,
                hash: "00000000000000000002d8ba402150b259ddb2b30a1d32ab4a881d4653bceb5b"
                    .to_string(),
            },
            0,
            &tx,
            &ctx,
        );
        let block = BlockIdentifier {
            index: 800002,
            hash: "00000000000000000002d8ba402150b259ddb2b30a1d32ab4a881d4653bceb5b".to_string(),
        };
        let address1 = "324A7GHA2azecbVBAFy4pzEhcPT1GjbUAp".to_string();
        let address2 = "bc1pngjqgeamkmmhlr6ft5yllgdmfllvcvnw5s7ew2ler3rl0z47uaesrj6jte".to_string();
        cache.insert_token_mint(
            &VerifiedBrc20BalanceData {
                tick: "pepe".to_string(),
                amt: 1000.0,
                address: address1.clone(),
            },
            &Brc20RevealBuilder::new().inscription_number(1).build(),
            &block,
            0,
            &tx,
            &ctx,
        );
        cache.insert_token_transfer(
            &VerifiedBrc20BalanceData {
                tick: "pepe".to_string(),
                amt: 100.0,
                address: address1.clone(),
            },
            &Brc20RevealBuilder::new().inscription_number(2).build(),
            &block,
            1,
            &tx,
            &ctx,
        );
        // These mint+transfer from a 2nd address will delete the first address' entries from cache.
        cache.insert_token_mint(
            &VerifiedBrc20BalanceData {
                tick: "pepe".to_string(),
                amt: 1000.0,
                address: address2.clone(),
            },
            &Brc20RevealBuilder::new()
                .inscription_number(3)
                .inscriber_address(Some(address2.clone()))
                .build(),
            &block,
            2,
            &tx,
            &ctx,
        );
        cache.insert_token_transfer(
            &VerifiedBrc20BalanceData {
                tick: "pepe".to_string(),
                amt: 100.0,
                address: address2.clone(),
            },
            &Brc20RevealBuilder::new()
                .inscription_number(4)
                .inscriber_address(Some(address2.clone()))
                .build(),
            &block,
            3,
            &tx,
            &ctx,
        );
        // Validate another transfer from the first address. Should pass because we still have 900 avail balance.
        let result = verify_brc20_operation(
            &ParsedBrc20Operation::Transfer(ParsedBrc20BalanceData {
                tick: "pepe".to_string(),
                amt: "100".to_string(),
            }),
            &Brc20RevealBuilder::new()
                .inscription_number(5)
                .inscriber_address(Some(address1.clone()))
                .build(),
            &block,
            &BitcoinNetwork::Mainnet,
            &mut cache,
            &tx,
            &ctx,
        );
        assert!(
            result
                == Ok(VerifiedBrc20Operation::TokenTransfer(
                    VerifiedBrc20BalanceData {
                        tick: "pepe".to_string(),
                        amt: 100.0,
                        address: address1
                    }
                ))
        )
    }

    #[test_case(500.0 => Ok(Some(500.0)); "with transfer amt")]
    #[test_case(1000.0 => Ok(Some(0.0)); "with transfer to zero")]
    fn test_brc20_memory_cache_transfer_avail_balance(amt: f64) -> Result<Option<f64>, String> {
        let ctx = get_test_ctx();
        let mut conn = initialize_brc20_db(None, &ctx);
        let tx = conn.transaction().unwrap();
        let mut cache = Brc20MemoryCache::new(10);
        cache.insert_token_deploy(
            &VerifiedBrc20TokenDeployData {
                tick: "pepe".to_string(),
                display_tick: "pepe".to_string(),
                max: 21000000.0,
                lim: 1000.0,
                dec: 18,
                address: "324A7GHA2azecbVBAFy4pzEhcPT1GjbUAp".to_string(),
                self_mint: false,
            },
            &Brc20RevealBuilder::new().inscription_number(0).build(),
            &BlockIdentifier {
                index: 800000,
                hash: "00000000000000000002d8ba402150b259ddb2b30a1d32ab4a881d4653bceb5b"
                    .to_string(),
            },
            0,
            &tx,
            &ctx,
        );
        cache.insert_token_mint(
            &VerifiedBrc20BalanceData {
                tick: "pepe".to_string(),
                amt: 1000.0,
                address: "324A7GHA2azecbVBAFy4pzEhcPT1GjbUAp".to_string(),
            },
            &Brc20RevealBuilder::new().inscription_number(1).build(),
            &BlockIdentifier {
                index: 800001,
                hash: "00000000000000000002d8ba402150b259ddb2b30a1d32ab4a881d4653bceb5b"
                    .to_string(),
            },
            0,
            &tx,
            &ctx,
        );
        assert!(
            cache.get_token_address_avail_balance(
                "pepe",
                "324A7GHA2azecbVBAFy4pzEhcPT1GjbUAp",
                &tx,
                &ctx,
            ) == Some(1000.0)
        );
        cache.insert_token_transfer(
            &VerifiedBrc20BalanceData {
                tick: "pepe".to_string(),
                amt,
                address: "324A7GHA2azecbVBAFy4pzEhcPT1GjbUAp".to_string(),
            },
            &Brc20RevealBuilder::new().inscription_number(2).build(),
            &BlockIdentifier {
                index: 800002,
                hash: "00000000000000000002d8ba402150b259ddb2b30a1d32ab4a881d4653bceb5b"
                    .to_string(),
            },
            0,
            &tx,
            &ctx,
        );
        Ok(cache.get_token_address_avail_balance(
            "pepe",
            "324A7GHA2azecbVBAFy4pzEhcPT1GjbUAp",
            &tx,
            &ctx,
        ))
    }
}<|MERGE_RESOLUTION|>--- conflicted
+++ resolved
@@ -17,10 +17,6 @@
     verifier::{VerifiedBrc20BalanceData, VerifiedBrc20TokenDeployData, VerifiedBrc20TransferData},
 };
 
-<<<<<<< HEAD
-pub fn brc20_new_cache(config: &Config) -> Brc20MemoryCache {
-    Brc20MemoryCache::new(config.resources.brc20_lru_cache_size)
-=======
 /// If the given `config` has BRC-20 enabled, returns a BRC-20 memory cache.
 pub fn brc20_new_cache(config: &Config) -> Option<Brc20MemoryCache> {
     if config.meta_protocols.brc20 {
@@ -28,7 +24,6 @@
     } else {
         None
     }
->>>>>>> 5692426e
 }
 
 /// Keeps BRC20 DB rows before they're inserted into SQLite. Use `flush` to insert.
