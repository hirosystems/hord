pub mod blocks;
pub mod cursor;
pub mod models;
pub mod ordinals_pg;

use chainhook_postgres::pg_connect_with_retry;

use chainhook_sdk::utils::Context;

use crate::{config::Config, core::meta_protocols::brc20::brc20_pg, try_info, try_warn};

pub async fn migrate_dbs(config: &Config, ctx: &Context) -> Result<(), String> {
    {
        try_info!(ctx, "Running ordinals DB migrations");
        let mut pg_client = pg_connect_with_retry(&config.ordinals_db).await;
        ordinals_pg::migrate(&mut pg_client).await?;
    }
    if let (Some(brc20_db), true) = (&config.brc20_db, config.meta_protocols.brc20) {
        try_info!(ctx, "Running brc20 DB migrations");
        let mut pg_client = pg_connect_with_retry(&brc20_db).await;
        brc20_pg::migrate(&mut pg_client).await?;
    }
    Ok(())
}

pub async fn reset_dbs(config: &Config, ctx: &Context) -> Result<(), String> {
    {
        try_warn!(ctx, "Resetting ordinals DB");
        let mut pg_client = pg_connect_with_retry(&config.ordinals_db).await;
        pg_reset_db(&mut pg_client).await?;
    }
    if let (Some(brc20_db), true) = (&config.brc20_db, config.meta_protocols.brc20) {
        try_warn!(ctx, "Resetting brc20 DB");
        let mut pg_client = pg_connect_with_retry(&brc20_db).await;
        pg_reset_db(&mut pg_client).await?;
    }
    Ok(())
}

<<<<<<< HEAD
#[cfg(test)]
pub fn pg_test_connection_pool() -> deadpool_postgres::Pool {
    chainhook_postgres::pg_pool(&pg_test_config()).unwrap()
}

#[cfg(test)]
pub async fn pg_test_connection() -> tokio_postgres::Client {
    chainhook_postgres::pg_connect(&pg_test_config()).await.unwrap()
}

#[cfg(test)]
pub async fn pg_test_clear_db(pg_client: &mut tokio_postgres::Client) {
    match pg_client
=======
pub async fn pg_reset_db(
    pg_client: &mut chainhook_postgres::tokio_postgres::Client,
) -> Result<(), String> {
    pg_client
>>>>>>> 205b4c80
        .batch_execute(
            "
            DO $$ DECLARE
                r RECORD;
            BEGIN
                FOR r IN (SELECT tablename FROM pg_tables WHERE schemaname = current_schema()) LOOP
                    EXECUTE 'DROP TABLE IF EXISTS ' || quote_ident(r.tablename) || ' CASCADE';
                END LOOP;
            END $$;
            DO $$ DECLARE
                r RECORD;
            BEGIN
                FOR r IN (SELECT typname FROM pg_type WHERE typtype = 'e' AND typnamespace = (SELECT oid FROM pg_namespace WHERE nspname = current_schema())) LOOP
                    EXECUTE 'DROP TYPE IF EXISTS ' || quote_ident(r.typname) || ' CASCADE';
                END LOOP;
            END $$;",
        )
        .await
        .map_err(|e| format!("unable to reset db: {e}"))?;
    Ok(())
}

#[cfg(test)]
pub fn pg_test_config() -> chainhook_postgres::PgConnectionConfig {
    chainhook_postgres::PgConnectionConfig {
        dbname: "postgres".to_string(),
        host: "localhost".to_string(),
        port: 5432,
        user: "postgres".to_string(),
        password: Some("postgres".to_string()),
        search_path: None,
        pool_max_size: None,
    }
}

#[cfg(test)]
pub fn pg_test_connection_pool() -> chainhook_postgres::deadpool_postgres::Pool {
    chainhook_postgres::pg_pool(&pg_test_config()).unwrap()
}

#[cfg(test)]
pub async fn pg_test_connection() -> chainhook_postgres::tokio_postgres::Client {
    chainhook_postgres::pg_connect(&pg_test_config())
        .await
        .unwrap()
}

/// Drops DB files in a test environment.
#[cfg(test)]
pub fn drop_all_dbs(config: &Config) {
    let dir_path = &config.expected_cache_path();
    if dir_path.exists() {
        std::fs::remove_dir_all(dir_path).unwrap();
    }
}<|MERGE_RESOLUTION|>--- conflicted
+++ resolved
@@ -37,26 +37,10 @@
     Ok(())
 }
 
-<<<<<<< HEAD
-#[cfg(test)]
-pub fn pg_test_connection_pool() -> deadpool_postgres::Pool {
-    chainhook_postgres::pg_pool(&pg_test_config()).unwrap()
-}
-
-#[cfg(test)]
-pub async fn pg_test_connection() -> tokio_postgres::Client {
-    chainhook_postgres::pg_connect(&pg_test_config()).await.unwrap()
-}
-
-#[cfg(test)]
-pub async fn pg_test_clear_db(pg_client: &mut tokio_postgres::Client) {
-    match pg_client
-=======
 pub async fn pg_reset_db(
     pg_client: &mut chainhook_postgres::tokio_postgres::Client,
 ) -> Result<(), String> {
     pg_client
->>>>>>> 205b4c80
         .batch_execute(
             "
             DO $$ DECLARE
@@ -93,15 +77,45 @@
 }
 
 #[cfg(test)]
-pub fn pg_test_connection_pool() -> chainhook_postgres::deadpool_postgres::Pool {
+pub fn pg_test_connection_pool() -> deadpool_postgres::Pool {
     chainhook_postgres::pg_pool(&pg_test_config()).unwrap()
 }
 
 #[cfg(test)]
-pub async fn pg_test_connection() -> chainhook_postgres::tokio_postgres::Client {
-    chainhook_postgres::pg_connect(&pg_test_config())
-        .await
-        .unwrap()
+pub async fn pg_test_connection() -> tokio_postgres::Client {
+    chainhook_postgres::pg_connect(&pg_test_config()).await.unwrap()
+}
+
+#[cfg(test)]
+pub async fn pg_test_clear_db(pg_client: &mut tokio_postgres::Client) {
+    match pg_client
+        .batch_execute(
+            "
+            DO $$ DECLARE
+                r RECORD;
+            BEGIN
+                FOR r IN (SELECT tablename FROM pg_tables WHERE schemaname = current_schema()) LOOP
+                    EXECUTE 'DROP TABLE IF EXISTS ' || quote_ident(r.tablename) || ' CASCADE';
+                END LOOP;
+            END $$;
+            DO $$ DECLARE
+                r RECORD;
+            BEGIN
+                FOR r IN (SELECT typname FROM pg_type WHERE typtype = 'e' AND typnamespace = (SELECT oid FROM pg_namespace WHERE nspname = current_schema())) LOOP
+                    EXECUTE 'DROP TYPE IF EXISTS ' || quote_ident(r.typname) || ' CASCADE';
+                END LOOP;
+            END $$;",
+        )
+        .await {
+            Ok(rows) => rows,
+            Err(e) => {
+                println!(
+                    "error rolling back test migrations: {}",
+                    e.to_string()
+                );
+                std::process::exit(1);
+            }
+        };
 }
 
 /// Drops DB files in a test environment.
