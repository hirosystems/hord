use tokio;

use serde_json::Value;
use tower_lsp::jsonrpc::Result;
use tower_lsp::lsp_types::*;
use tower_lsp::{async_trait, LanguageServer, LspService, Client, Server};

use std::collections::HashMap;
use std::fs;

use clarity_repl::{repl, clarity};
use clarity_repl::clarity::functions::NativeFunctions;
use clarity_repl::clarity::functions::define::DefineFunctions;    
use clarity_repl::clarity::variables::NativeVariables;
use clarity_repl::clarity::types::BlockInfoProperty;
use clarity_repl::clarity::docs::{
    make_api_reference, 
    make_define_reference, 
    make_keyword_reference};
use clarity_repl::clarity::analysis::AnalysisDatabase;
use clarity_repl::clarity::types::QualifiedContractIdentifier;
use clarity_repl::clarity::{ast, analysis};
use clarity_repl::clarity::costs::LimitedCostTracker;

#[derive(Debug)]
pub struct ClarityLanguageBackend {
    tracked_documents: HashMap<String, String>,
    client: Client,
}

impl ClarityLanguageBackend {

    pub fn new(client: Client) -> Self {
        Self {
            tracked_documents: HashMap::new(),
            client,
        }
    }
}

#[async_trait]
impl LanguageServer for ClarityLanguageBackend {

    async fn initialize(&self, _: InitializeParams) -> Result<InitializeResult> {
        Ok(InitializeResult {
            server_info: None,
            capabilities: ServerCapabilities {
                text_document_sync: Some(TextDocumentSyncCapability::Kind(
                    TextDocumentSyncKind::Full,
                )),
                completion_provider: Some(CompletionOptions {
                    resolve_provider: Some(false),
                    trigger_characters: None,
                    work_done_progress_options: Default::default(),
                }),
                type_definition_provider: None,
                hover_provider: Some(HoverProviderCapability::Simple(false)),
                declaration_provider: Some(false),
                ..ServerCapabilities::default()
            },
        })
    }

    async fn initialized(&self, _: InitializedParams) {
    }

    async fn shutdown(&self) -> Result<()> {
        Ok(())
    }

    async fn execute_command(
        &self,
        _: ExecuteCommandParams,
    ) -> Result<Option<Value>> {
        Ok(None)
    }

    async fn completion(&self, _: CompletionParams) -> Result<Option<CompletionResponse>> {

        let native_functions: Vec<CompletionItem> = NativeFunctions::ALL
            .iter()
            .map(|func| {
                let api = make_api_reference(&func);
                CompletionItem {
                    label: api.name.to_string(),
                    kind: Some(CompletionItemKind::Function),
                    detail: Some(api.name.to_string()),
                    documentation: Some(Documentation::MarkupContent(MarkupContent {
                        kind: MarkupKind::Markdown,
                        value: api.description.to_string(),
                    })),
                    deprecated: None,
                    preselect: None,
                    sort_text: None,
                    filter_text: None,
                    insert_text: Some(api.snippet.clone()),
                    insert_text_format: Some(InsertTextFormat::Snippet),
                    text_edit: None,
                    additional_text_edits: None,
                    command: None,
                    data: None,
                    tags: None,
                }})
            .collect();
        
        let define_functions: Vec<CompletionItem> = DefineFunctions::ALL
            .iter()
            .map(|func| {
                let api = make_define_reference(&func);
                CompletionItem {
                    label: api.name.to_string(),
                    kind: Some(CompletionItemKind::Class),
                    detail: Some(api.name.to_string()),
                    documentation: Some(Documentation::MarkupContent(MarkupContent {
                        kind: MarkupKind::Markdown,
                        value: api.description.to_string(),
                    })),
                    deprecated: None,
                    preselect: None,
                    sort_text: None,
                    filter_text: None,
                    insert_text: Some(api.snippet.clone()),
                    insert_text_format: Some(InsertTextFormat::Snippet),
                    text_edit: None,
                    additional_text_edits: None,
                    command: None,
                    data: None,
                    tags: None,
                }})
            .collect();

        let native_variables: Vec<CompletionItem> = NativeVariables::ALL
            .iter()
            .map(|var| {
                let api = make_keyword_reference(&var);
                CompletionItem {
                    label: api.name.to_string(),
                    kind: Some(CompletionItemKind::Field),
                    detail: Some(api.name.to_string()),
                    documentation: Some(Documentation::MarkupContent(MarkupContent {
                        kind: MarkupKind::Markdown,
                        value: api.description.to_string(),
                    })),
                    deprecated: None,
                    preselect: None,
                    sort_text: None,
                    filter_text: None,
                    insert_text: Some(api.snippet.to_string()),
                    insert_text_format: Some(InsertTextFormat::PlainText),
                    text_edit: None,
                    additional_text_edits: None,
                    command: None,
                    data: None,
                    tags: None,
                }})
            .collect();

        let block_properties: Vec<CompletionItem> = BlockInfoProperty::ALL_NAMES
            .to_vec()
            .iter()
            .map(|func| {
                CompletionItem::new_simple(func.to_string(), "".to_string())})
            .collect();

        let items = vec![
                native_functions, 
                define_functions, 
                native_variables, 
                block_properties]
            .into_iter()
            .flatten()
            .collect::<Vec<CompletionItem>>();

        let result = CompletionResponse::from(items);
        Ok(Some(result))
    }

    async fn did_open(&self, _: DidOpenTextDocumentParams) {}

    async fn did_change(&self, _: DidChangeTextDocumentParams) {}

    async fn did_save(&self,  params: DidSaveTextDocumentParams) {
        
        let mut clarity_interpreter = repl::ClarityInterpreter::new();

        // When Paper is detected, we should get the name of the contracts from Paper.toml instead.
        let uri = format!("{:?}", params.text_document.uri);
        let file_path = params.text_document.uri.to_file_path()
            .expect("Unable to locate file");

        let contract = fs::read_to_string(file_path)
            .expect("Unable to read file");
        
        let contract_identifier = clarity::types::QualifiedContractIdentifier::transient();

        let mut contract_ast = match clarity_interpreter.build_ast(contract_identifier.clone(), contract.clone()) {
            Ok(res) => res,
            Err((_, Some(parsing_diag))) => {
                let range = match parsing_diag.spans.len() {
                    0 => Range::default(),
                    _ => Range {
                        start: Position {
                            line: parsing_diag.spans[0].start_line as u64 - 1,
                            character: parsing_diag.spans[0].start_column as u64,
                        },
                        end: Position {
                            line: parsing_diag.spans[0].end_line as u64 - 1,
                            character: parsing_diag.spans[0].end_column as u64,
                        },
                    }
                };
                // let diag = Diagnostic {
                //     /// The range at which the message applies.
                //     range,

                //     /// The diagnostic's severity. Can be omitted. If omitted it is up to the
                //     /// client to interpret diagnostics as error, warning, info or hint.
                //     severity: Some(DiagnosticSeverity::Error),

                //     /// The diagnostic's code. Can be omitted.
                //     code: None,

                //     /// A human-readable string describing the source of this
                //     /// diagnostic, e.g. 'typescript' or 'super lint'.
                //     source: Some("clarity".to_string()),

                //     /// The diagnostic's message.
                //     message: parsing_diag.message,

                //     /// An array of related diagnostic information, e.g. when symbol-names within
                //     /// a scope collide all definitions can be marked via this property.
                //     related_information: None,

<<<<<<< HEAD
                //     /// Additional metadata about the diagnostic.
                //     tags: None,
                // }; 
                // client.publish_diagnostics(params.text_document.uri, vec![diag], None);
                return
            },
            _ => {
                println!("Error returned without diagnotic");
=======
                    /// Additional metadata about the diagnostic.
                    tags: None,
                }; 
                self.client.publish_diagnostics(params.text_document.uri, vec![diag], None).await;
>>>>>>> b2ada122
                return
            }
        };

        let diags = match clarity_interpreter.run_analysis(contract_identifier.clone(), &mut contract_ast) {
            Ok(_) => vec![],
            Err((_, Some(analysis_diag))) => {
                let range = match analysis_diag.spans.len() {
                    0 => Range::default(),
                    _ => Range {
                        start: Position {
                            line: analysis_diag.spans[0].start_line as u64 - 1,
                            character: analysis_diag.spans[0].start_column as u64,
                        },
                        end: Position {
                            line: analysis_diag.spans[0].end_line as u64 - 1,
                            character: analysis_diag.spans[0].end_column as u64,
                        },
                    }
                };
                let diag = Diagnostic {
                    range,
                    severity: Some(DiagnosticSeverity::Error),
                    code: None,
                    source: Some("clarity".to_string()),
                    message: analysis_diag.message,
                    related_information: None,
                    tags: None,
                }; 
                vec![diag]
            },
            _ => {
                println!("Error returned without diagnotic");
                return
            }
        };        

        self.client.publish_diagnostics(params.text_document.uri, diags, None).await;
    }

    async fn did_close(&self, _: DidCloseTextDocumentParams) {}

    // fn symbol(&self, params: WorkspaceSymbolParams) -> Self::SymbolFuture {
    //     Box::new(future::ok(None))
    // }

    // fn goto_declaration(&self, _: TextDocumentPositionParams) -> Self::DeclarationFuture {
    //     Box::new(future::ok(None))
    // }

    // fn goto_definition(&self, _: TextDocumentPositionParams) -> Self::DefinitionFuture {
    //     Box::new(future::ok(None))
    // }

    // fn goto_type_definition(&self, _: TextDocumentPositionParams) -> Self::TypeDefinitionFuture {
    //     Box::new(future::ok(None))
    // }

    // fn hover(&self, _: TextDocumentPositionParams) -> Self::HoverFuture {
    //     // todo(ludo): to implement
    //     let result = Hover {
    //         contents: HoverContents::Scalar(MarkedString::String("".to_string())),
    //         range: None,
    //     };
    //     Box::new(future::ok(None))
    // }

    // fn document_highlight(&self, _: TextDocumentPositionParams) -> Self::HighlightFuture {
    //     Box::new(future::ok(None))
    // }
}<|MERGE_RESOLUTION|>--- conflicted
+++ resolved
@@ -209,43 +209,20 @@
                         },
                     }
                 };
-                // let diag = Diagnostic {
-                //     /// The range at which the message applies.
-                //     range,
-
-                //     /// The diagnostic's severity. Can be omitted. If omitted it is up to the
-                //     /// client to interpret diagnostics as error, warning, info or hint.
-                //     severity: Some(DiagnosticSeverity::Error),
-
-                //     /// The diagnostic's code. Can be omitted.
-                //     code: None,
-
-                //     /// A human-readable string describing the source of this
-                //     /// diagnostic, e.g. 'typescript' or 'super lint'.
-                //     source: Some("clarity".to_string()),
-
-                //     /// The diagnostic's message.
-                //     message: parsing_diag.message,
-
-                //     /// An array of related diagnostic information, e.g. when symbol-names within
-                //     /// a scope collide all definitions can be marked via this property.
-                //     related_information: None,
-
-<<<<<<< HEAD
-                //     /// Additional metadata about the diagnostic.
-                //     tags: None,
-                // }; 
-                // client.publish_diagnostics(params.text_document.uri, vec![diag], None);
+                let diag = Diagnostic {
+                    range,
+                    severity: Some(DiagnosticSeverity::Error),
+                    code: None,
+                    source: Some("clarity".to_string()),
+                    message: parsing_diag.message,
+                    related_information: None,
+                    tags: None,
+                }; 
+                self.client.publish_diagnostics(params.text_document.uri, vec![diag], None).await;
                 return
             },
             _ => {
                 println!("Error returned without diagnotic");
-=======
-                    /// Additional metadata about the diagnostic.
-                    tags: None,
-                }; 
-                self.client.publish_diagnostics(params.text_document.uri, vec![diag], None).await;
->>>>>>> b2ada122
                 return
             }
         };
